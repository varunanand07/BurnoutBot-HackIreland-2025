<<<<<<< HEAD
import express from "express";
import dotenv from "dotenv";
import authRoutes from "../src/routes/authRoutes.js";
import calendarRoutes from "../src/routes/calendarRoutes.js";
import scheduleRoutes from "../src/routes/scheduleRoutes.js";
import aiRoutes from "../src/routes/aiRoutes.js";

dotenv.config();

const app = express();
app.use(express.json());
app.use(express.urlencoded({ extended: true }));

app.use("/auth", authRoutes);
app.use("/calendar", calendarRoutes);
app.use("/meetings",scheduleRoutes);
app.use("/ai", aiRoutes);

const PORT = process.env.PORT || 4000;
app.listen(PORT, () => console.log(`Server running on http://localhost:${PORT}`));
=======
import express from 'express';
import dotenv from 'dotenv';
import cors from 'cors';
import authRoutes from './routes/authRoutes.js';
import slackApp from './slackbot.js';

dotenv.config();

const app = express();
const port = process.env.PORT || 4000;

app.use(cors());
app.use(express.json());
app.use(express.urlencoded({ extended: true }));

app.use('/', authRoutes);

app.listen(port, () => {
  console.log(`Server running on port ${port}`);
});

// Start the Slack app
(async () => {
  await slackApp.start();
  console.log('⚡️ Slack Bolt app is running!');
})();

app.get('/health', (req, res) => {
  res.status(200).json({ status: 'OK' });
});
>>>>>>> 4dd0e20e
<|MERGE_RESOLUTION|>--- conflicted
+++ resolved
@@ -1,4 +1,3 @@
-<<<<<<< HEAD
 import express from "express";
 import dotenv from "dotenv";
 import authRoutes from "../src/routes/authRoutes.js";
@@ -6,6 +5,7 @@
 import scheduleRoutes from "../src/routes/scheduleRoutes.js";
 import aiRoutes from "../src/routes/aiRoutes.js";
 
+dotenv.config();
 dotenv.config();
 
 const app = express();
@@ -18,36 +18,4 @@
 app.use("/ai", aiRoutes);
 
 const PORT = process.env.PORT || 4000;
-app.listen(PORT, () => console.log(`Server running on http://localhost:${PORT}`));
-=======
-import express from 'express';
-import dotenv from 'dotenv';
-import cors from 'cors';
-import authRoutes from './routes/authRoutes.js';
-import slackApp from './slackbot.js';
-
-dotenv.config();
-
-const app = express();
-const port = process.env.PORT || 4000;
-
-app.use(cors());
-app.use(express.json());
-app.use(express.urlencoded({ extended: true }));
-
-app.use('/', authRoutes);
-
-app.listen(port, () => {
-  console.log(`Server running on port ${port}`);
-});
-
-// Start the Slack app
-(async () => {
-  await slackApp.start();
-  console.log('⚡️ Slack Bolt app is running!');
-})();
-
-app.get('/health', (req, res) => {
-  res.status(200).json({ status: 'OK' });
-});
->>>>>>> 4dd0e20e
+app.listen(PORT, () => console.log(`Server running on http://localhost:${PORT}`));