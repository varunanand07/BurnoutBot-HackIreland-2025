--- conflicted
+++ resolved
@@ -1,12 +1,3 @@
-<<<<<<< HEAD
-import express from "express";
-import { googleAuth, googleCallback } from "../controllers/authController.js";
-
-const router = express.Router();
-
-router.get("/google", googleAuth);
-router.get("/google/callback", googleCallback);
-=======
 import express from 'express';
 import { getAuthUrl, handleGoogleCallback, storeTokens } from '../api/auth.js';
 
@@ -47,6 +38,5 @@
     res.status(500).send('Authentication failed: ' + error.message);
   }
 });
->>>>>>> 4dd0e20e
 
 export default router;