{
  "name": "hackireland-team25",
  "version": "1.0.0",
  "type": "module",
  "description": "",
  "main": "index.js",
  "scripts": {
<<<<<<< HEAD
    "start": "node ./src/server.js",
=======
    "start": "node src/server.js",
    "dev": "nodemon src/server.js",
>>>>>>> 4dd0e20e
    "test": "echo \"Error: no test specified\" && exit 1"
  },
  "repository": {
    "type": "git",
    "url": "git+https://github.com/CheeseLad/hackireland-team25.git"
  },
  "keywords": [],
  "author": "",
  "license": "ISC",
  "bugs": {
    "url": "https://github.com/CheeseLad/hackireland-team25/issues"
  },
  "homepage": "https://github.com/CheeseLad/hackireland-team25#readme",
  "dependencies": {
    "@slack/bolt": "^4.2.0",
    "axios": "^1.7.9",
    "cors": "^2.8.5",
    "dotenv": "^16.4.7",
    "express": "^4.21.2",
<<<<<<< HEAD
    "firebase-admin": "^13.1.0",
    "googleapis": "^144.0.0",
    "groq-sdk": "^0.15.0",
    "import": "^0.0.6",
    "moment-timezone": "^0.5.47"
=======
    "googleapis": "^144.0.0"
  },
  "type": "module",
  "devDependencies": {
    "nodemon": "^3.1.9"
>>>>>>> 4dd0e20e
  }
}<|MERGE_RESOLUTION|>--- conflicted
+++ resolved
@@ -5,12 +5,8 @@
   "description": "",
   "main": "index.js",
   "scripts": {
-<<<<<<< HEAD
-    "start": "node ./src/server.js",
-=======
     "start": "node src/server.js",
     "dev": "nodemon src/server.js",
->>>>>>> 4dd0e20e
     "test": "echo \"Error: no test specified\" && exit 1"
   },
   "repository": {
@@ -30,18 +26,10 @@
     "cors": "^2.8.5",
     "dotenv": "^16.4.7",
     "express": "^4.21.2",
-<<<<<<< HEAD
-    "firebase-admin": "^13.1.0",
-    "googleapis": "^144.0.0",
-    "groq-sdk": "^0.15.0",
-    "import": "^0.0.6",
-    "moment-timezone": "^0.5.47"
-=======
     "googleapis": "^144.0.0"
   },
   "type": "module",
   "devDependencies": {
     "nodemon": "^3.1.9"
->>>>>>> 4dd0e20e
   }
 }